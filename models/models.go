package models

// Errors is a wrapper around an array of errors from the API
type Errors struct {
	ReportedErrors *[]ReportedError `json:"errors"`
	Title          string           `json:"title"`
	Description    string           `json:"description"`
	Code           int              `json:"code"`
}

// ReportedError is the standard error model sent back from the API
type ReportedError struct {
	Code    int    `json:"code"`
	Message string `json:"message"`
}

// Login is used for making an authentication request
type Login struct {
	Username string `json:"username"`
	Password string `json:"password"`
}

// Invite represents an invitation to an environment
type Invite struct {
	ID            string `json:"id,omitempty"`
	Code          string `json:"code,omitempty"`
	Email         string `json:"email"`
	EnvironmentID string `json:"environmentId,omitempty"`
}

// User is an authenticated User
type User struct {
	Username     string `json:"username"`
	SessionToken string `json:"sessionToken"`
	UsersID      string `json:"usersId"`
}

// EncryptionStore holds the values for encryption on backup/import jobs
type EncryptionStore struct {
	Key string `json:"key"`
	IV  string `json:"iv"`
}

// Import creation object
type Import struct {
	Location  string            `json:"location"`
	Key       string            `json:"key"`
	IV        string            `json:"iv"`
	WipeFirst bool              `json:"wipeBeforeImport"`
	Options   map[string]string `json:"options"`
}

// TempURL holds a URL for uploading or downloading files from a temporary URL
type TempURL struct {
	URL string `json:"url"`
}

// Task task
type Task struct {
	ID     string `json:"id"`
	Status string `json:"status"`
}

// EnvironmentData is the data blob inside of an Environment
type EnvironmentData struct {
	Name      string     `json:"name"`
	Services  *[]Service `json:"services"`
	Namespace string     `json:"namespace"`
	DNSName   string     `json:"dns_name"`
}

// EnvironmentUsers users who have access to an environment
type EnvironmentUsers struct {
	Users []string `json:"users"`
}

// Environment environment
type Environment struct {
	ID    string           `json:"environmentId"`
	State string           `json:"state"`
	Data  *EnvironmentData `json:"data"`
	PodID string           `json:"podId"`
	Name  string           `json:"name"`
}

// Job job
type Job struct {
	ID          string           `json:"id"`
	Type        string           `json:"type"`
	Status      string           `json:"status,omitempty"`
	Backup      *EncryptionStore `json:"backup,omitempty"`
	Restore     *EncryptionStore `json:"restore,omitempty"`
	CreatedAt   string           `json:"created_at"`
	MetricsData *[]MetricsData   `json:"metrics"`
}

// EnvironmentData is the data blob inside of an Environment
type JobData struct {
	Name      string     `json:"name"`
	Services  *[]Service `json:"services"`
	Namespace string     `json:"namespace"`
	DNSName   string     `json:"dns_name"`
}

// Service service
type Service struct {
	ID           string            `json:"id"`
	Type         string            `json:"type"`
	Label        string            `json:"label"`
	Size         interface{}       `json:"size"`
	BuildStatus  string            `json:"build_status"`
	DeployStatus string            `json:"deploy_status"`
	Name         string            `json:"name"`
	EnvVars      map[string]string `json:"environmentVariables"`
	Source       string            `json:"source"`
	LBIP         string            `json:"load_balancer_ip,omitempty"`
<<<<<<< HEAD
	Ram          int               `json:"size":"ram"`
	Storage      int               `json:"size":"storage"`
=======
	DockerImage  string            `json:"docker_image,omitempty"`
>>>>>>> 33eef8bc
}

// ServiceSize holds size information for a service
type ServiceSize struct {
	ServiceID string `json:"service"`
	RAM       string `json:"ram"`
	Storage   string `json:"storage"`
	Behavior  string `json:"behavior"`
	Type      string `json:"type"`
	CPU       string `json:"cpu"`
}

// PodMetadata podmetadata
type PodMetadata struct {
	ID                   string `json:"id"`
	Name                 string `json:"name"`
	PHISafe              bool   `json:"phiSafe"`
	ImportRequiresLength bool   `json:"importRequiresLength"`
}

// Settings holds various settings for the current context. All items with
// `json:"-"` are never persisted to disk but used in memory for the current
// command.
type Settings struct {
	BaasHost        string                   `json:"-"`
	PaasHost        string                   `json:"-"`
	Username        string                   `json:"-"`
	Password        string                   `json:"-"`
	EnvironmentID   string                   `json:"-"` // the id of the environment used for the current command
	ServiceID       string                   `json:"-"` // the id of the service used for the current command
	EnvironmentName string                   `json:"-"` // the name of the environment used for the current command
	SessionToken    string                   `json:"token"`
	UsersID         string                   `json:"user_id"`
	Environments    map[string]AssociatedEnv `json:"environments"`
	Default         string                   `json:"default"`
}

// AssociatedEnv holds information about an associated environment
type AssociatedEnv struct {
	EnvironmentID string `json:"environmentId"`
	ServiceID     string `json:"serviceId"`
	Directory     string `json:"dir"`
	Name          string `json:"name"`
}

// Breadcrumb is stored in a local git repo to make a link back to the
// global list of associated envs
type Breadcrumb struct {
	EnvName       string `json:"env_name"`
	EnvironmentID string `json:"environmentId,omitempty"` // for backwards compatibility
	ServiceID     string `json:"serviceId,omitempty"`     // for backwards compatibility
	SessionToken  string `json:"token,omitempty"`         // for backwards compatibility
	UsersID       string `json:"user_id,omitempty"`       // for backwards compatibility
}

// ConsoleCredentials hold the keys necessary for connecting to a console service
type ConsoleCredentials struct {
	URL   string `json:"url"`
	Token string `json:"token"`
}

// Metrics holds all metrics data for an entire environment or a single service
type Metrics struct {
	ServiceName  string `json:"serviceName"`
	ServiceType  string `json:"serviceType"`
	ServiceID    string `json:"serviceId"`
	ServiceLabel string `json:"serviceLabel"`
	Jobs         *[]Job `json:"jobs"`
}

// MetricsData is a container for each type of metrics: network, memory, etc.
type MetricsData struct {
	Network *NetworkData `json:"network"`
	Memory  *MinMaxAvg   `json:"memory"`
	DiskIO  *DiskIOData  `json:"diskio"`
	TS      int64        `json:"ts"`
	Name    string       `json:"name"`
	CPU     *CPUData     `json:"cpu"`
}

// NetworkData holds metrics data for the network category
type NetworkData struct {
	TXKb      float64 `json:"tx_kb"`
	TXPackets float64 `json:"tx_packets"`
	TXDropped float64 `json:"tx_dropped"`
	TXErrors  float64 `json:"tx_errors"`
	RXKb      float64 `json:"rx_kb"`
	RXPackets float64 `json:"rx_packets"`
	RXDropped float64 `json:"rx_dropped"`
	RXErrors  float64 `json:"rx_errors"`
}

// MinMaxAvg is a generic metrics data structure holding the minimum, maximum,
// and average values.
type MinMaxAvg struct {
	Min float64 `json:"min"`
	Max float64 `json:"max"`
	Avg float64 `json:"ave"`
}

// DiskIOData is a data structure holding metrics values for the DiskIO category
type DiskIOData struct {
	Read  float64 `json:"read"`
	Async float64 `json:"async"`
	Write float64 `json:"write"`
	Sync  float64 `json:"sync"`
}

// CPUData is a data structure holding metrics values for the CPU category
type CPUData struct {
	Usage float64    `json:"usage"`
	Load  *MinMaxAvg `json:"load"`
}

// LogQuery holds data for querying Kibana's elastic search
type LogQuery struct {
	Fields []string     `json:"fields"`
	Query  *Query       `json:"query"`
	Filter *FilterRange `json:"filter"`
	Sort   *LogSort     `json:"sort"`
	From   int          `json:"from"`
	Size   int          `json:"size"`
}

// LogSort tells the LogQuery how to sort the results
type LogSort struct {
	Timestamp map[string]string `json:"@timestamp"`
	Message   map[string]string `json:"message"`
}

// Query holds query terms
type Query struct {
	Wildcard map[string]string `json:"wildcard"`
}

// FilterRange holds query filter range
type FilterRange struct {
	Range *RangeTimestamp `json:"range"`
}

// RangeTimestamp holds range timestamps
type RangeTimestamp struct {
	Timestamp map[string]string `json:"@timestamp"`
}

// Logs hold the log values from a successful LogQuery
type Logs struct {
	Hits *Hits `json:"hits"`
}

// Hits contain arrays of log data
type Hits struct {
	Total    int64      `json:"total"`
	MaxScore float64    `json:"max_score"`
	Hits     *[]LogHits `json:"hits"`
}

// LogHits contain ordering data for logs
type LogHits struct {
	Index  string              `json:"_index"`
	Type   string              `json:"_type"`
	ID     string              `json:"_id"`
	Score  float64             `json:"_score"`
	Fields map[string][]string `json:"fields"`
}<|MERGE_RESOLUTION|>--- conflicted
+++ resolved
@@ -92,14 +92,6 @@
 	Restore     *EncryptionStore `json:"restore,omitempty"`
 	CreatedAt   string           `json:"created_at"`
 	MetricsData *[]MetricsData   `json:"metrics"`
-}
-
-// EnvironmentData is the data blob inside of an Environment
-type JobData struct {
-	Name      string     `json:"name"`
-	Services  *[]Service `json:"services"`
-	Namespace string     `json:"namespace"`
-	DNSName   string     `json:"dns_name"`
 }
 
 // Service service
@@ -114,12 +106,7 @@
 	EnvVars      map[string]string `json:"environmentVariables"`
 	Source       string            `json:"source"`
 	LBIP         string            `json:"load_balancer_ip,omitempty"`
-<<<<<<< HEAD
-	Ram          int               `json:"size":"ram"`
-	Storage      int               `json:"size":"storage"`
-=======
 	DockerImage  string            `json:"docker_image,omitempty"`
->>>>>>> 33eef8bc
 }
 
 // ServiceSize holds size information for a service
