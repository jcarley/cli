--- conflicted
+++ resolved
@@ -100,19 +100,6 @@
 	Email    string `json:"email"`
 	Consumed bool   `json:"consumed"`
 	Revoked  bool   `json:"revoked"`
-}
-
-// Job job
-type Job struct {
-	ID          string           `json:"id"`
-	Type        string           `json:"type"`
-	Status      string           `json:"status,omitempty"`
-	Backup      *EncryptionStore `json:"backup,omitempty"`
-	Restore     *EncryptionStore `json:"restore,omitempty"`
-	CreatedAt   string           `json:"created_at"`
-	MetricsData *[]MetricsData   `json:"metrics"`
-	Spec        *Spec            `json:"spec"`
-	Target      string           `json:"target,omitempty"`
 }
 
 // LogHits contain ordering data for logs
@@ -193,13 +180,13 @@
 	Environment map[string]string `json:"environment"`
 }
 
-<<<<<<< HEAD
 // Pod is a pod returned from the pod router
 type Pod struct {
 	Name                 string `json:"name"`
 	PHISafe              bool   `json:"phiSafe"`
 	ImportRequiresLength bool   `json:"importRequiresLength"`
-=======
+}
+
 // Job job
 type Job struct {
 	ID               string           `json:"id"`
@@ -212,7 +199,6 @@
 	Spec             *Spec            `json:"spec"`
 	Target           string           `json:"target,omitempty"`
 	IsSnapshotBackup *bool            `json:"isSnapshotBackup,omitempty"`
->>>>>>> 6363caf3
 }
 
 // PodWrapper pod wrapper
