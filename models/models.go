package models

import "github.com/jawher/mow.cli"

type Role struct {
	ID   int    `json:"id"`
	Name string `json:"name"`
}

type Org struct {
	ID          string `json:"id"`
	Name        string `json:"name"`
	Description string `json:"description"`
	RoleID      int    `json:"roleID"`
}

type Command struct {
	Name      string
	ShortHelp string
	LongHelp  string
	CmdFunc   func(settings *Settings) func(cmd *cli.Cmd)
}

// Error is a wrapper around an array of errors from the API
type Error struct {
	Title       string `json:"title"`
	Description string `json:"description"`
	Code        int    `json:"code"`
}

// ReportedError is the standard error model sent back from the API
type ReportedError struct {
	Code    int    `json:"code"`
	Message string `json:"message"`
}

// Login is used for making an authentication request
type Login struct {
	Identifier string `json:"identifier"`
	Password   string `json:"password"`
}

type PostInvite struct {
	Email        string `json:"email"`
	Role         int    `json:"role"`
	LinkTemplate string `json:"linkTemplate"`
}

// Invite represents an invitation to an organization
type Invite struct {
	ID       string `json:"id"`
	OrgID    string `json:"orgID"`
	SenderID string `json:"senderID"`
	RoleID   int    `json:"roleID"`
	Email    string `json:"email"`
	Consumed bool   `json:"consumed"`
	Revoked  bool   `json:"revoked"`
}

// User is an authenticated User
type User struct {
	Username     string `json:"username"`
	Email        string `json:"email"`
	SessionToken string `json:"sessionToken"`
	UsersID      string `json:"id"`
}

// EncryptionStore holds the values for encryption on backup/import jobs
type EncryptionStore struct {
	Key string `json:"key"`
	IV  string `json:"iv"`
}

// TempURL holds a URL for uploading or downloading files from a temporary URL
type TempURL struct {
	URL string `json:"url"`
}

// Task task
type Task struct {
	ID     string `json:"id"`
	Status string `json:"status"`
}

// OrgUser users who have access to an org
type OrgUser struct {
	ID     string `json:"id"`
	Name   string `json:"name"`
	Email  string `json:"email"`
	RoleID int    `json:"roleID"`
}

// Environment environment
type Environment struct {
	ID        string `json:"id"`
	Name      string `json:"name"`
	Pod       string `json:"pod"`
	Namespace string `json:"namespace"`
	DNSName   string `json:"dns_name"`
	OrgID     string `json:"organizationId"`
}

// Job job
type Job struct {
	ID          string           `json:"id"`
	Type        string           `json:"type"`
	Status      string           `json:"status,omitempty"`
	Backup      *EncryptionStore `json:"backup,omitempty"`
	Restore     *EncryptionStore `json:"restore,omitempty"`
	CreatedAt   string           `json:"created_at"`
	MetricsData *[]MetricsData   `json:"metrics"`
	Spec        *Spec            `json:"spec"`
}

// Spec is a job specification
type Spec struct {
	Payload *Payload `json:"payload"`
}

// Payload is the payload of a job
type Payload struct {
	Environment map[string]string `json:"environment"`
}

// Service service
type Service struct {
	ID           string            `json:"id"`
	Type         string            `json:"type"`
	Label        string            `json:"label"`
	Size         interface{}       `json:"size"` // TODO is this guaranteed to be the new format now?
	BuildStatus  string            `json:"build_status"`
	DeployStatus string            `json:"deploy_status"`
	Name         string            `json:"name"`
	EnvVars      map[string]string `json:"environmentVariables"`
	Source       string            `json:"source"`
	LBIP         string            `json:"load_balancer_ip,omitempty"`
	DockerImage  string            `json:"docker_image,omitempty"`
}

// ServiceSize holds size information for a service
type ServiceSize struct {
	ServiceID string `json:"service"`
	RAM       string `json:"ram"`
	Storage   string `json:"storage"`
	Behavior  string `json:"behavior"`
	Type      string `json:"type"`
	CPU       string `json:"cpu"`
}

// PodMetadata podmetadata
type PodMetadata struct {
	ID                   string `json:"id"`
	Name                 string `json:"name"`
	PHISafe              bool   `json:"phiSafe"`
	ImportRequiresLength bool   `json:"importRequiresLength"`
}

// Settings holds various settings for the current context. All items with
// `json:"-"` are never persisted to disk but used in memory for the current
// command.
type Settings struct {
	AuthHost        string `json:"-"`
	PaasHost        string `json:"-"`
	AuthHostVersion string `json:"-"`
	PaasHostVersion string `json:"-"`
	Version         string `json:"-"`

	Username        string                   `json:"-"`
	Password        string                   `json:"-"`
	EnvironmentID   string                   `json:"-"` // the id of the environment used for the current command
	ServiceID       string                   `json:"-"` // the id of the service used for the current command
	Pod             string                   `json:"-"` // the pod used for the current command
	EnvironmentName string                   `json:"-"` // the name of the environment used for the current command
	OrgID           string                   `json:"-"` // the org ID the chosen environment for this commands belongs to
	PrivateKeyPath  string                   `json:"private_key_path"`
	SessionToken    string                   `json:"token"`
	UsersID         string                   `json:"user_id"`
	Environments    map[string]AssociatedEnv `json:"environments"`
	Default         string                   `json:"default"`
	Pods            *[]Pod                   `json:"pods"`
}

// PodWrapper pod wrapper
type PodWrapper struct {
	Pods *[]Pod `json:"pods"`
}

// Pod is a pod returned from the pod router
type Pod struct {
	Name                 string `json:"name"`
	PHISafe              bool   `json:"phiSafe"`
	ImportRequiresLength bool   `json:"importRequiresLength"`
}

// AssociatedEnv holds information about an associated environment
type AssociatedEnv struct {
	EnvironmentID string `json:"environmentId"`
	ServiceID     string `json:"serviceId"`
	Directory     string `json:"dir"`
	Name          string `json:"name"`
	Pod           string `json:"pod"`
	OrgID         string `json:"organizationId"`
}

// Breadcrumb is stored in a local git repo to make a link back to the
// global list of associated envs
type Breadcrumb struct {
	EnvName       string `json:"env_name"`
	EnvironmentID string `json:"environmentId,omitempty"` // for backwards compatibility
	ServiceID     string `json:"serviceId,omitempty"`     // for backwards compatibility
	SessionToken  string `json:"token,omitempty"`         // for backwards compatibility
	UsersID       string `json:"user_id,omitempty"`       // for backwards compatibility
}

// ConsoleCredentials hold the keys necessary for connecting to a console service
type ConsoleCredentials struct {
	URL   string `json:"url"`
	Token string `json:"token"`
}

// Metrics holds all metrics data for an entire environment or a single service
type Metrics struct {
	ServiceName  string `json:"serviceName"`
	ServiceType  string `json:"serviceType"`
	ServiceID    string `json:"serviceId"`
	ServiceLabel string `json:"serviceLabel"`
	Jobs         *[]Job `json:"jobs"`
}

// MetricsData is a container for each type of metrics: network, memory, etc.
type MetricsData struct {
	Network *NetworkData `json:"network"`
	Memory  *MinMaxAvg   `json:"memory"`
	DiskIO  *DiskIOData  `json:"diskio"`
	TS      int64        `json:"ts"`
	Name    string       `json:"name"`
	CPU     *CPUData     `json:"cpu"`
}

// NetworkData holds metrics data for the network category
type NetworkData struct {
	TXKb      float64 `json:"tx_kb"`
	TXPackets float64 `json:"tx_packets"`
	TXDropped float64 `json:"tx_dropped"`
	TXErrors  float64 `json:"tx_errors"`
	RXKb      float64 `json:"rx_kb"`
	RXPackets float64 `json:"rx_packets"`
	RXDropped float64 `json:"rx_dropped"`
	RXErrors  float64 `json:"rx_errors"`
}

// MinMaxAvg is a generic metrics data structure holding the minimum, maximum,
// and average values.
type MinMaxAvg struct {
	Min float64 `json:"min"`
	Max float64 `json:"max"`
	Avg float64 `json:"ave"`
}

// DiskIOData is a data structure holding metrics values for the DiskIO category
type DiskIOData struct {
	Read  float64 `json:"read"`
	Async float64 `json:"async"`
	Write float64 `json:"write"`
	Sync  float64 `json:"sync"`
}

// CPUData is a data structure holding metrics values for the CPU category
type CPUData struct {
	Usage float64    `json:"usage"`
	Load  *MinMaxAvg `json:"load"`
}

// Logs hold the log values from a successful LogQuery
type Logs struct {
	Hits *Hits `json:"hits"`
}

// Hits contain arrays of log data
type Hits struct {
	Total    int64      `json:"total"`
	MaxScore float64    `json:"max_score"`
	Hits     *[]LogHits `json:"hits"`
}

// LogHits contain ordering data for logs
type LogHits struct {
	Index  string              `json:"_index"`
	Type   string              `json:"_type"`
	ID     string              `json:"_id"`
	Score  float64             `json:"_score"`
	Fields map[string][]string `json:"fields"`
}

// ServiceFile is a file associated with a service
type ServiceFile struct {
	ID             int    `json:"id"`
	Contents       string `json:"contents"`
	GID            int    `json:"gid"`
	Mode           string `json:"mode"`
	Name           string `json:"name"`
	UID            int    `json:"uid"`
	EnableDownload bool   `json:"enable_download"`
}

<<<<<<< HEAD
type Site struct {
	ID         int `json:"id,omitempty"`
	SiteFileID int `json:"siteFileId,omitempty"`

	Name                string `json:"name"`
	SSLCertFileID       int    `json:"sslCertFileId"`
	SSLPrivateKeyFileID int    `json:"sslPKFileId"`
	Wildcard            bool   `json:"wildcard"`
	ServiceName         string `json:"upstreamService"`
=======
// UserKey is a public key belonging to a user
type UserKey struct {
	Name string `json:"name"`
	Key  string `json:"key"`
>>>>>>> b483fb9f
}<|MERGE_RESOLUTION|>--- conflicted
+++ resolved
@@ -303,7 +303,6 @@
 	EnableDownload bool   `json:"enable_download"`
 }
 
-<<<<<<< HEAD
 type Site struct {
 	ID         int `json:"id,omitempty"`
 	SiteFileID int `json:"siteFileId,omitempty"`
@@ -313,10 +312,10 @@
 	SSLPrivateKeyFileID int    `json:"sslPKFileId"`
 	Wildcard            bool   `json:"wildcard"`
 	ServiceName         string `json:"upstreamService"`
-=======
+}
+
 // UserKey is a public key belonging to a user
 type UserKey struct {
 	Name string `json:"name"`
 	Key  string `json:"key"`
->>>>>>> b483fb9f
 }