--- conflicted
+++ resolved
@@ -111,16 +111,9 @@
 }
 
 // Pull parses a name into registry/namespace/image:tag and attempts to retrieve it from the remote registry
-<<<<<<< HEAD
 func (d *FakeImages) Pull(name string, target *images.Target, user *models.User, env *models.Environment) error {
 	if !imageExists(fmt.Sprintf("%s:%s", name, target.Name), remoteImages) {
 		return fmt.Errorf(ImageDoesNotExist)
-=======
-func (d *FakeImages) Pull(name string, user *models.User, env *models.Environment) (*models.Image, error) {
-	repositoryName, tag, err := d.GetGloballyUniqueNamespace(name, env, true)
-	if err != nil {
-		return nil, err
->>>>>>> ddb8d740
 	}
 	return nil
 }
