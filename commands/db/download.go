package db

import (
	"errors"
	"fmt"
	"io"
	"net/url"
	"os"
	"strings"
	"time"

	"github.com/Sirupsen/logrus"
	"github.com/aws/aws-sdk-go/aws"
	"github.com/aws/aws-sdk-go/aws/credentials"
	"github.com/aws/aws-sdk-go/aws/session"
	"github.com/aws/aws-sdk-go/service/s3"
	"github.com/catalyzeio/cli/commands/services"
	"github.com/catalyzeio/cli/lib/httpclient"
	"github.com/catalyzeio/cli/lib/prompts"
	"github.com/catalyzeio/cli/models"
	"github.com/tj/go-spin"
)

func CmdDownload(databaseName, backupID, filePath string, force bool, id IDb, ip prompts.IPrompts, is services.IServices) error {
	err := ip.PHI()
	if err != nil {
		return err
	}
	if !force {
		if _, err := os.Stat(filePath); err == nil {
			return fmt.Errorf("File already exists at path '%s'. Specify `--force` to overwrite", filePath)
		}
	} else {
		os.Remove(filePath)
	}
	service, err := is.RetrieveByLabel(databaseName)
	if err != nil {
		return err
	}
	if service == nil {
		return fmt.Errorf("Could not find a service with the label \"%s\". You can list services with the \"catalyze services\" command.", databaseName)
	}
	err = id.Download(backupID, filePath, service)
	if err != nil {
		return err
	}
	logrus.Printf("%s backup downloaded successfully to %s", databaseName, filePath)
	logrus.Printf("You can also view logs for this backup with the \"catalyze db logs %s %s\" command", databaseName, backupID)
	return nil
}

// Download an existing backup to the local machine. The backup is encrypted
// throughout the entire journey and then decrypted once it is stored locally.
func (d *SDb) Download(backupID, filePath string, service *models.Service) error {
	job, err := d.Jobs.Retrieve(backupID, service.ID, false)
	if err != nil {
		return err
	}
	if job.Type != "backup" || (job.Status != "finished" && job.Status != "disappeared") {
		return errors.New("Only 'finished' 'backup' jobs may be downloaded")
	}
	spinner := spin.New()
<<<<<<< HEAD
	done := make(chan struct{}, 1)
	defer func() { done <- struct{}{} }()
	go func() {
		for {
			select {
			case <-time.After(100 * time.Millisecond):
=======
	ticker := time.Tick(100 * time.Millisecond)
	done := make(chan struct{}, 1)
	go func() {
		for {
			select {
			case <-ticker:
>>>>>>> 78a262ec
				fmt.Printf("\r\033[mDownloading backup %s. This may take awhile %s\033[m ", backupID, spinner.Next())
			case <-done:
				return
			}
		}
	}()
	tempURL, err := d.TempDownloadURL(backupID, service)
	if err != nil {
		done <- struct{}{}
		return err
	}
<<<<<<< HEAD
=======
	dir, err := ioutil.TempDir("", "")
	if err != nil {
		done <- struct{}{}
		return err
	}
	defer os.Remove(dir)
	tmpFile, err := ioutil.TempFile(dir, "")
	if err != nil {
		done <- struct{}{}
		return err
	}

>>>>>>> 78a262ec
	u, _ := url.Parse(tempURL.URL)
	svc := s3.New(session.New(&aws.Config{Region: aws.String("us-east-1"), Credentials: credentials.AnonymousCredentials}))
	req, resp := svc.GetObjectRequest(&s3.GetObjectInput{
		Bucket: aws.String(strings.Split(u.Host, ".")[0]),
		Key:    aws.String(strings.TrimLeft(u.Path, "/")),
	})
	req.HTTPRequest.URL.RawQuery = u.RawQuery
	err = req.Send()
	if err != nil {
		done <- struct{}{}
		return err
	}
	defer resp.Body.Close()
<<<<<<< HEAD
	file, err := os.OpenFile(filePath, os.O_CREATE|os.O_WRONLY|os.O_TRUNC, 0600)
=======
	_, err = io.Copy(tmpFile, resp.Body)
	if err != nil {
		done <- struct{}{}
		return err
	}
	tmpFile.Close()
	done <- struct{}{}

	logrus.Println("\nDecrypting...")
	err = d.Crypto.DecryptFile(tmpFile.Name(), job.Backup.Key, job.Backup.IV, filePath)
>>>>>>> 78a262ec
	if err != nil {
		return err
	}
	dfw, err := d.Crypto.NewDecryptWriteCloser(file, job.Backup.Key, job.Backup.IV)
	if err != nil {
		return err
	}
	_, err = io.Copy(dfw, resp.Body)
	if err != nil {
		return err
	}
	return dfw.Close()
}

func (d *SDb) TempDownloadURL(jobID string, service *models.Service) (*models.TempURL, error) {
	headers := httpclient.GetHeaders(d.Settings.SessionToken, d.Settings.Version, d.Settings.Pod, d.Settings.UsersID)
	resp, statusCode, err := httpclient.Get(nil, fmt.Sprintf("%s%s/environments/%s/services/%s/backup-url/%s", d.Settings.PaasHost, d.Settings.PaasHostVersion, d.Settings.EnvironmentID, service.ID, jobID), headers)
	if err != nil {
		return nil, err
	}
	var tempURL models.TempURL
	err = httpclient.ConvertResp(resp, statusCode, &tempURL)
	if err != nil {
		return nil, err
	}
	return &tempURL, nil
}<|MERGE_RESOLUTION|>--- conflicted
+++ resolved
@@ -60,21 +60,12 @@
 		return errors.New("Only 'finished' 'backup' jobs may be downloaded")
 	}
 	spinner := spin.New()
-<<<<<<< HEAD
 	done := make(chan struct{}, 1)
 	defer func() { done <- struct{}{} }()
 	go func() {
 		for {
 			select {
 			case <-time.After(100 * time.Millisecond):
-=======
-	ticker := time.Tick(100 * time.Millisecond)
-	done := make(chan struct{}, 1)
-	go func() {
-		for {
-			select {
-			case <-ticker:
->>>>>>> 78a262ec
 				fmt.Printf("\r\033[mDownloading backup %s. This may take awhile %s\033[m ", backupID, spinner.Next())
 			case <-done:
 				return
@@ -86,21 +77,7 @@
 		done <- struct{}{}
 		return err
 	}
-<<<<<<< HEAD
-=======
-	dir, err := ioutil.TempDir("", "")
-	if err != nil {
-		done <- struct{}{}
-		return err
-	}
-	defer os.Remove(dir)
-	tmpFile, err := ioutil.TempFile(dir, "")
-	if err != nil {
-		done <- struct{}{}
-		return err
-	}
 
->>>>>>> 78a262ec
 	u, _ := url.Parse(tempURL.URL)
 	svc := s3.New(session.New(&aws.Config{Region: aws.String("us-east-1"), Credentials: credentials.AnonymousCredentials}))
 	req, resp := svc.GetObjectRequest(&s3.GetObjectInput{
@@ -114,20 +91,7 @@
 		return err
 	}
 	defer resp.Body.Close()
-<<<<<<< HEAD
 	file, err := os.OpenFile(filePath, os.O_CREATE|os.O_WRONLY|os.O_TRUNC, 0600)
-=======
-	_, err = io.Copy(tmpFile, resp.Body)
-	if err != nil {
-		done <- struct{}{}
-		return err
-	}
-	tmpFile.Close()
-	done <- struct{}{}
-
-	logrus.Println("\nDecrypting...")
-	err = d.Crypto.DecryptFile(tmpFile.Name(), job.Backup.Key, job.Backup.IV, filePath)
->>>>>>> 78a262ec
 	if err != nil {
 		return err
 	}
